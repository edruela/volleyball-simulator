"""
Flask application for Volleyball Manager
Cloud Run deployment with containerized serverless architecture
Enhanced with comprehensive error handling, logging, and resilience features
"""

import os
import sys
import logging
import traceback
import time
<<<<<<< HEAD
from typing import Optional, Dict, Any, Union, Type
=======
from typing import Optional, Dict, Any, Type
>>>>>>> ad7d1682
from flask import Flask, request, jsonify, g
from flask_restx import Api, Resource, fields  # type: ignore
from flask_cors import CORS
from google.cloud import firestore  # type: ignore
from google.cloud.logging import Client as LoggingClient
import firebase_admin
from firebase_admin import credentials
import json
import base64


# Configure structured logging for Cloud Run
def setup_logging():
    """Configure structured logging for Cloud Run deployment"""
    # Use Cloud Logging in production, stdout in development
    if os.getenv("GOOGLE_CLOUD_PROJECT"):
        try:
            client = LoggingClient()
            client.setup_logging()
        except Exception as e:
            # Fallback to basic logging if Cloud Logging fails
            logging.basicConfig(
                level=logging.INFO,
                format="%(asctime)s - %(name)s - %(levelname)s - %(message)s",
            )
            logging.warning(f"Failed to setup Cloud Logging, using basic logging: {e}")
    else:
        logging.basicConfig(
            level=logging.DEBUG,
            format="%(asctime)s - %(name)s - %(levelname)s - %(message)s",
        )

    return logging.getLogger(__name__)


logger = setup_logging()

# Import application modules with error handling
<<<<<<< HEAD
VolleyballSimulator: Optional[Type] = None
=======
VolleyballSimulator: Optional[Type[Any]] = None
FirestoreHelper: Optional[Type[Any]] = None

>>>>>>> ad7d1682
try:
    from game_engine.match_simulation import VolleyballSimulator as _VolleyballSimulator

    VolleyballSimulator = _VolleyballSimulator
    logger.info("Successfully imported VolleyballSimulator")
except ImportError as e:
    logger.error(f"Failed to import VolleyballSimulator: {e}")

FirestoreHelper: Optional[Type] = None
try:
    from utils.firestore_helpers import FirestoreHelper as _FirestoreHelper

    FirestoreHelper = _FirestoreHelper
    logger.info("Successfully imported FirestoreHelper")
except ImportError as e:
    logger.error(f"Failed to import FirestoreHelper: {e}")

try:
    from utils.auth import require_auth

    logger.info("Successfully imported auth utilities")
except ImportError as e:
    logger.error(f"Failed to import auth utilities: {e}")

    # Create a dummy auth decorator if import fails
    def require_auth(f):
        return f


# Environment validation
def validate_environment():
    """Validate required environment variables and configuration"""
    required_vars = []
    optional_vars = {
        "GOOGLE_CLOUD_PROJECT": "Cloud project ID for logging and Firestore",
        "FIREBASE_ADMIN_KEY": "Firebase admin service account key (base64 encoded)",
        "PORT": "Server port (defaults to 8080)",
        "SKIP_AUTH": "Skip authentication for development (defaults to false)",
    }

    missing_critical = []
    warnings = []

    # Check for Firebase credentials if authentication is required
    if os.getenv("SKIP_AUTH", "false").lower() != "true":
        if not os.getenv("FIREBASE_ADMIN_KEY"):
            missing_critical.append("FIREBASE_ADMIN_KEY (required for authentication)")

    # Log environment status
    for var, description in optional_vars.items():
        value = os.getenv(var)
        if value:
            logger.info(f"Environment variable {var}: configured")
        else:
            warnings.append(f"{var}: not set - {description}")

    if warnings:
        logger.warning("Optional environment variables not set:")
        for warning in warnings:
            logger.warning(f"  - {warning}")

    if missing_critical:
        logger.error("Critical environment variables missing:")
        for missing in missing_critical:
            logger.error(f"  - {missing}")
        return False

    return True


# Service status tracking
class ServiceStatus:
    def __init__(self):
        self.firebase_initialized = False
        self.firestore_connected = False
        self.simulator_available = False
        self.initialization_errors = []

    def add_error(self, service: str, error: str):
        self.initialization_errors.append(f"{service}: {error}")
        logger.error(f"Service {service} failed: {error}")

    def is_healthy(self):
        return (
            self.firebase_initialized
            or os.getenv("SKIP_AUTH", "false").lower() == "true"
        ) and (self.firestore_connected and self.simulator_available)


service_status = ServiceStatus()

# Initialize Flask app with error handling
try:
    app = Flask(__name__)
    CORS(app, origins="*", allow_headers=["Content-Type", "Authorization"])

    # Configure app settings
    app.config["JSON_SORT_KEYS"] = False
    app.config["JSONIFY_PRETTYPRINT_REGULAR"] = True

    # Initialize API with error handling
    api = Api(
        app,
        version="1.0",
        title="Volleyball Simulator API",
        description="A volleyball simulation and management API with enhanced error handling",
        doc=(
            "/swagger-ui"
            if os.getenv("ENVIRONMENT", "production") != "production"
            else False
        ),
        catch_all_404s=True,
    )

    logger.info("Flask application initialized successfully")
except Exception as e:
    logger.error(f"Failed to initialize Flask application: {e}")
    sys.exit(1)

# Define namespaces
match_ns = api.namespace("matches", description="Match operations")
club_ns = api.namespace("clubs", description="Club operations")
league_ns = api.namespace("leagues", description="League operations")
player_ns = api.namespace("players", description="Player operations")
competition_ns = api.namespace("competitions", description="Competition operations")
season_ns = api.namespace("seasons", description="Season operations")

# Define models for request/response documentation
tactics_model = api.model(
    "Tactics",
    {
        "formation": fields.String(required=True, example="5-1"),
        "intensity": fields.Float(required=True, example=1.0),
        "style": fields.String(required=True, example="balanced"),
    },
)

match_request = api.model(
    "MatchRequest",
    {
        "homeClubId": fields.String(required=True, description="Home club ID"),
        "awayClubId": fields.String(required=True, description="Away club ID"),
        "tactics": fields.Nested(tactics_model),
    },
)

club_request = api.model(
    "ClubRequest",
    {
        "name": fields.String(required=True, description="Club name"),
        "countryId": fields.String(required=True, description="Country ID"),
        "ownerId": fields.String(required=True, description="Owner ID"),
    },
)

player_request = api.model(
    "PlayerRequest",
    {
        "clubId": fields.String(required=True, description="Club ID"),
        "countryId": fields.String(required=True, description="Country ID"),
        "position": fields.String(required=True, description="Player position"),
        "age": fields.Integer(description="Player age"),
    },
)

contract_renewal_request = api.model(
    "ContractRenewalRequest",
    {
        "offeredSalary": fields.Integer(required=True, description="Offered salary"),
        "yearsOffered": fields.Integer(required=True, description="Contract years"),
    },
)

transfer_assessment_request = api.model(
    "TransferAssessmentRequest",
    {
        "offeredSalary": fields.Integer(required=True, description="Offered salary"),
        "targetClubId": fields.String(required=True, description="Target club ID"),
    },
)


# Firebase initialization with retry logic
def initialize_firebase_with_retry(max_retries: int = 3) -> bool:
    """Initialize Firebase with retry logic and comprehensive error handling"""
    if os.getenv("SKIP_AUTH", "false").lower() == "true":
        logger.info("Authentication disabled via SKIP_AUTH environment variable")
        service_status.firebase_initialized = True
        return True

    if firebase_admin._apps:
        logger.info("Firebase already initialized")
        service_status.firebase_initialized = True
        return True

    firebase_key = os.getenv("FIREBASE_ADMIN_KEY")
    if not firebase_key:
        error_msg = "FIREBASE_ADMIN_KEY environment variable not set"
        service_status.add_error("Firebase", error_msg)
        return False

    for attempt in range(max_retries):
        try:
            logger.info(f"Initializing Firebase (attempt {attempt + 1}/{max_retries})")

            # Decode base64 string to JSON
            decoded_key = base64.b64decode(firebase_key).decode("utf-8")
            cred_dict = json.loads(decoded_key)
            cred = credentials.Certificate(cred_dict)
            firebase_admin.initialize_app(cred)

            logger.info("Firebase initialized successfully")
            service_status.firebase_initialized = True
            return True

        except json.JSONDecodeError as e:
            error_msg = f"Invalid FIREBASE_ADMIN_KEY format - must be valid base64 encoded JSON: {e}"
            service_status.add_error("Firebase", error_msg)
            return False  # Don't retry for invalid format

        except ValueError as e:
            error_msg = f"Invalid Firebase credentials: {e}"
            service_status.add_error("Firebase", error_msg)
            return False  # Don't retry for invalid credentials

        except Exception as e:
            error_msg = f"Firebase initialization failed (attempt {attempt + 1}): {e}"
            logger.warning(error_msg)
            if attempt == max_retries - 1:
                service_status.add_error("Firebase", error_msg)
                return False
            time.sleep(2**attempt)  # Exponential backoff

    return False


# Firestore initialization with retry logic
def initialize_firestore_with_retry(max_retries: int = 3) -> Optional[firestore.Client]:
    """Initialize Firestore with retry logic and comprehensive error handling"""

    for attempt in range(max_retries):
        try:
            logger.info(f"Initializing Firestore (attempt {attempt + 1}/{max_retries})")

            # Try to create Firestore client
            db = firestore.Client()

            # Test connection with a simple operation
            test_doc_ref = db.collection("_health_check").document("test")
            test_doc_ref.get()  # This will raise an exception if connection fails

            logger.info("Firestore connected successfully")
            service_status.firestore_connected = True
            return db

        except Exception as e:
            error_msg = f"Firestore initialization failed (attempt {attempt + 1}): {e}"
            logger.warning(error_msg)
            if attempt == max_retries - 1:
                service_status.add_error("Firestore", error_msg)
                return None
            time.sleep(2**attempt)  # Exponential backoff

    return None


# Initialize services with comprehensive error handling
logger.info("Starting service initialization...")

# Validate environment first
if not validate_environment():
    logger.error(
        "Environment validation failed, but continuing with limited functionality"
    )

# Initialize Firebase
firebase_initialized = initialize_firebase_with_retry()

# Initialize Firestore
db = initialize_firestore_with_retry()

# Initialize Firestore helper
firestore_helper = None
if db and FirestoreHelper is not None:
    try:
        firestore_helper = FirestoreHelper(db)
        logger.info("FirestoreHelper initialized successfully")
    except Exception as e:
        error_msg = f"FirestoreHelper initialization failed: {e}"
        service_status.add_error("FirestoreHelper", error_msg)

# Initialize volleyball simulator
volleyball_sim = None
if VolleyballSimulator is not None:
    try:
        volleyball_sim = VolleyballSimulator()
        service_status.simulator_available = True
        logger.info("VolleyballSimulator initialized successfully")
    except Exception as e:
        error_msg = f"VolleyballSimulator initialization failed: {e}"
        service_status.add_error("VolleyballSimulator", error_msg)

# Log final initialization status
if service_status.is_healthy():
    logger.info("All critical services initialized successfully")
else:
    logger.warning("Some services failed to initialize:")
    for error in service_status.initialization_errors:
        logger.warning(f"  - {error}")
    logger.warning("Application will run with limited functionality")


# Global error handlers
@app.errorhandler(404)
def not_found(error):
    logger.warning(f"404 error: {request.url}")
    return jsonify({"error": "Resource not found", "path": request.path}), 404


@app.errorhandler(405)
def method_not_allowed(error):
    logger.warning(f"405 error: {request.method} {request.url}")
    return (
        jsonify(
            {
                "error": "Method not allowed",
                "method": request.method,
                "path": request.path,
            }
        ),
        405,
    )


@app.errorhandler(500)
def internal_error(error):
    logger.error(f"500 error: {error}")
    logger.error(f"Request: {request.method} {request.url}")
    logger.error(f"Traceback: {traceback.format_exc()}")
    return (
        jsonify(
            {
                "error": "Internal server error",
                "message": "An unexpected error occurred. Please try again later.",
                "request_id": getattr(g, "request_id", "unknown"),
            }
        ),
        500,
    )


@app.before_request
def before_request():
    """Log request details and add request ID for tracking"""
    import uuid

    g.request_id = str(uuid.uuid4())[:8]
    g.start_time = time.time()

    # Log request details (but not for health checks to reduce noise)
    if not request.path.endswith("/health"):
        logger.info(f"Request {g.request_id}: {request.method} {request.path}")


@app.after_request
def after_request(response):
    """Log response details and timing"""
    if hasattr(g, "start_time") and not request.path.endswith("/health"):
        duration = time.time() - g.start_time
        logger.info(
            f"Response {getattr(g, 'request_id', 'unknown')}: {response.status_code} ({duration:.3f}s)"
        )
    return response


# Utility function for safe service access
def safe_service_access(service_name: str, service_obj, fallback_response):
    """Safely access a service with fallback handling"""
    if service_obj is None:
        logger.warning(f"Service {service_name} is not available")
        return fallback_response
    return service_obj


# Input validation utilities
def validate_json_input(
    required_fields: list, optional_fields: Optional[dict] = None
) -> tuple:
    """Validate JSON input with detailed error reporting"""
    request_json = request.get_json(silent=True)
    if not request_json:
        return (
            None,
            {
                "error": "No JSON data provided",
                "details": "Request body must contain valid JSON",
            },
            400,
        )

    missing_fields = []
    invalid_fields = []

    # Check required fields
    for field in required_fields:
        if field not in request_json:
            missing_fields.append(field)
        elif not request_json[field] or (
            isinstance(request_json[field], str) and not request_json[field].strip()
        ):
            invalid_fields.append(f"{field} (empty or whitespace)")

    # Validate optional fields if provided
    if optional_fields:
        for field, validator in optional_fields.items():
            if field in request_json:
                try:
                    if not validator(request_json[field]):
                        invalid_fields.append(f"{field} (invalid format)")
                except Exception:
                    invalid_fields.append(f"{field} (validation error)")

    errors = []
    if missing_fields:
        errors.append(f"Missing required fields: {', '.join(missing_fields)}")
    if invalid_fields:
        errors.append(f"Invalid fields: {', '.join(invalid_fields)}")

    if errors:
        return (
            None,
            {
                "error": "Invalid request data",
                "details": "; ".join(errors),
                "required_fields": required_fields,
            },
            400,
        )

    return request_json, None, None


def safe_firestore_operation(operation_name: str, operation_func, *args, **kwargs):
    """Safely execute Firestore operations with error handling"""
    try:
        logger.debug(f"Executing Firestore operation: {operation_name}")
        result = operation_func(*args, **kwargs)
        logger.debug(f"Firestore operation {operation_name} completed successfully")
        return result, None
    except Exception as e:
        error_msg = f"Firestore operation {operation_name} failed: {str(e)}"
        logger.error(error_msg)
        logger.error(f"Traceback: {traceback.format_exc()}")
        return None, error_msg


@match_ns.route("/simulate")
class MatchSimulation(Resource):
    @match_ns.expect(match_request)
    @match_ns.response(200, "Match simulated successfully")
    @match_ns.response(400, "Invalid request")
    @match_ns.response(401, "Authentication required")
    @match_ns.response(404, "Club not found")
    @match_ns.response(500, "Internal server error")
    @match_ns.response(503, "Service unavailable")
    @require_auth
    def post(self):
        """Simulate a volleyball match with comprehensive error handling"""
        request_id = getattr(g, "request_id", "unknown")
        logger.info(f"Match simulation request {request_id} started")

        try:
            # Validate input
            request_json, error_response, status_code = validate_json_input(
                required_fields=["homeClubId", "awayClubId"],
                optional_fields={"tactics": lambda x: isinstance(x, dict)},
            )

            if error_response:
                logger.warning(
                    f"Request {request_id}: Input validation failed - {error_response}"
                )
                return error_response, status_code

            home_club_id = request_json["homeClubId"]
            away_club_id = request_json["awayClubId"]

            # Validate club IDs format (basic UUID check)
            import re

            uuid_pattern = re.compile(
                r"^[a-f0-9]{8}-[a-f0-9]{4}-[a-f0-9]{4}-[a-f0-9]{4}-[a-f0-9]{12}$",
                re.IGNORECASE,
            )
            if not uuid_pattern.match(home_club_id) or not uuid_pattern.match(
                away_club_id
            ):
                logger.warning(f"Request {request_id}: Invalid club ID format")
                return {
                    "error": "Invalid club ID format",
                    "details": "Club IDs must be valid UUIDs",
                }, 400

            # Check service availability
            if not firestore_helper:
                logger.error(f"Request {request_id}: Firestore service unavailable")
                return {
                    "error": "Service unavailable",
                    "details": "Database service is not available",
                    "retry_after": 30,
                }, 503

            if not volleyball_sim:
                logger.error(f"Request {request_id}: Volleyball simulator unavailable")
                return {
                    "error": "Service unavailable",
                    "details": "Match simulation service is not available",
                    "retry_after": 30,
                }, 503

            # Fetch club data with error handling
            home_club_data, error = safe_firestore_operation(
                "get_home_club", firestore_helper.get_club, home_club_id
            )
            if error:
                logger.error(
                    f"Request {request_id}: Failed to fetch home club - {error}"
                )
                return {
                    "error": "Database error",
                    "details": "Failed to retrieve home club data",
                }, 500

            away_club_data, error = safe_firestore_operation(
                "get_away_club", firestore_helper.get_club, away_club_id
            )
            if error:
                logger.error(
                    f"Request {request_id}: Failed to fetch away club - {error}"
                )
                return {
                    "error": "Database error",
                    "details": "Failed to retrieve away club data",
                }, 500

            # Check if clubs exist
            if not home_club_data:
                logger.warning(
                    f"Request {request_id}: Home club {home_club_id} not found"
                )
                return {"error": "Home club not found", "clubId": home_club_id}, 404

            if not away_club_data:
                logger.warning(
                    f"Request {request_id}: Away club {away_club_id} not found"
                )
                return {"error": "Away club not found", "clubId": away_club_id}, 404

            # Fetch players with error handling
            home_players, error = safe_firestore_operation(
                "get_home_players", firestore_helper.get_club_players, home_club_id
            )
            if error:
                logger.error(
                    f"Request {request_id}: Failed to fetch home players - {error}"
                )
                return {
                    "error": "Database error",
                    "details": "Failed to retrieve home team players",
                }, 500

            away_players, error = safe_firestore_operation(
                "get_away_players", firestore_helper.get_club_players, away_club_id
            )
            if error:
                logger.error(
                    f"Request {request_id}: Failed to fetch away players - {error}"
                )
                return {
                    "error": "Database error",
                    "details": "Failed to retrieve away team players",
                }, 500

            # Check if teams have enough players
            if len(home_players) < 6:
                logger.warning(
                    f"Request {request_id}: Home team has insufficient players ({len(home_players)})"
                )
                return {
                    "error": "Insufficient players",
                    "details": f"Home team needs at least 6 players, has {len(home_players)}",
                    "clubId": home_club_id,
                }, 400

            if len(away_players) < 6:
                logger.warning(
                    f"Request {request_id}: Away team has insufficient players ({len(away_players)})"
                )
                return {
                    "error": "Insufficient players",
                    "details": f"Away team needs at least 6 players, has {len(away_players)}",
                    "clubId": away_club_id,
                }, 400

            # Prepare team data
            home_team = {
                "id": home_club_id,
                "club": home_club_data,
                "players": home_players,
            }

            away_team = {
                "id": away_club_id,
                "club": away_club_data,
                "players": away_players,
            }

            # Process tactics with defaults
            tactics = request_json.get("tactics", {})
            default_tactics = {
                "home": {"formation": "5-1", "intensity": 1.0, "style": "balanced"},
                "away": {"formation": "5-1", "intensity": 1.0, "style": "balanced"},
            }

            # Merge with defaults
            for team in ["home", "away"]:
                if team not in tactics:
                    tactics[team] = default_tactics[team]
                else:
                    for key, default_value in default_tactics[team].items():
                        if key not in tactics[team]:
                            tactics[team][key] = default_value

            # Simulate match
            logger.info(f"Request {request_id}: Starting match simulation")
            try:
                match_result = volleyball_sim.simulate_match(
                    home_team, away_team, tactics
                )
                logger.info(f"Request {request_id}: Match simulation completed")
            except Exception as e:
                logger.error(
                    f"Request {request_id}: Match simulation failed - {str(e)}"
                )
                logger.error(f"Traceback: {traceback.format_exc()}")
                return {
                    "error": "Simulation error",
                    "details": "Failed to simulate match",
                    "retry_after": 5,
                }, 500

            # Save match result
            match_id, error = safe_firestore_operation(
                "save_match", firestore_helper.save_match, match_result
            )
            if error:
                logger.error(f"Request {request_id}: Failed to save match - {error}")
                # Return simulation result even if save fails
                logger.warning(
                    f"Request {request_id}: Returning simulation result without saving"
                )
                return jsonify(
                    {
                        **match_result,
                        "warning": "Match simulated successfully but not saved to database",
                        "matchId": None,
                    }
                )

            match_result["matchId"] = match_id
            logger.info(
                f"Request {request_id}: Match simulation completed successfully, saved as {match_id}"
            )

            return jsonify(match_result)

        except Exception as e:
            logger.error(
                f"Request {request_id}: Unexpected error in match simulation - {str(e)}"
            )
            logger.error(f"Traceback: {traceback.format_exc()}")
            return {
                "error": "Internal server error",
                "details": "An unexpected error occurred during match simulation",
                "request_id": request_id,
            }, 500


@match_ns.route("/list")
class ListMatches(Resource):
    @require_auth
    def get(self):
        """Get all matches"""
        try:
            if not firestore_helper:
                return {
                    "error": "Service unavailable - running in local testing mode"
                }, 503

            matches = firestore_helper.get_all_matches()
            return {"matches": matches}

        except Exception as e:
            return {"error": f"Failed to get matches: {str(e)}"}, 500


@match_ns.route("/process-scheduled")
class ProcessScheduledMatches(Resource):
    @require_auth
    def post(self):
        """Process scheduled matches for the current match day"""
        try:
            data = request.get_json() or {}
            current_match_day = data.get("currentMatchDay", 1)

            if not firestore_helper:
                return {
                    "error": "Service unavailable - running in local testing mode"
                }, 503

            scheduled_matches = firestore_helper.get_scheduled_matches_up_to_day(
                current_match_day
            )

            if not scheduled_matches:
                return {
                    "message": "No scheduled matches to process",
                    "processedCount": 0,
                }

            processed_count = 0
            results = []

            for match_data in scheduled_matches:
                try:
                    home_club_id = match_data["homeClubId"]
                    away_club_id = match_data["awayClubId"]
                    match_id = match_data["id"]

                    home_club = firestore_helper.get_club(home_club_id)
                    away_club = firestore_helper.get_club(away_club_id)

                    if not home_club or not away_club:
                        print(f"Skipping match {match_id}: Club not found")
                        continue

                    home_players = firestore_helper.get_club_players(home_club_id)
                    away_players = firestore_helper.get_club_players(away_club_id)

                    if len(home_players) < 7 or len(away_players) < 7:
                        print(f"Skipping match {match_id}: Not enough players")
                        continue

                    home_team = {"club": home_club, "players": home_players[:12]}

                    away_team = {"club": away_club, "players": away_players[:12]}

                    tactics = {
                        "home": match_data.get(
                            "homeTactics",
                            {"formation": "5-1", "intensity": 1.0, "style": "balanced"},
                        ),
                        "away": match_data.get(
                            "awayTactics",
                            {"formation": "5-1", "intensity": 1.0, "style": "balanced"},
                        ),
                    }

                    from game_engine.match_simulation import VolleyballSimulator

                    volleyball_sim = VolleyballSimulator()
                    match_result = volleyball_sim.simulate_match(
                        home_team, away_team, tactics
                    )

                    firestore_helper.update_match_status(
                        match_id, "completed", match_result
                    )

                    results.append(
                        {
                            "matchId": match_id,
                            "homeClub": home_club["name"],
                            "awayClub": away_club["name"],
                            "result": f"{match_result['homeSets']}-{match_result['awaySets']}",
                        }
                    )

                    processed_count += 1

                except Exception as match_error:
                    print(
                        f"Error processing match {match_data.get('id', 'unknown')}: {match_error}"
                    )
                    continue

            return {
                "message": f"Processed {processed_count} matches",
                "processedCount": processed_count,
                "results": results,
            }

        except Exception as e:
            return {"error": f"Failed to process scheduled matches: {str(e)}"}, 500


@club_ns.route("")
class ClubOperations(Resource):
    @club_ns.param("clubId", "The club identifier")
    @club_ns.response(200, "Success")
    @club_ns.response(400, "Invalid request")
    @club_ns.response(401, "Authentication required")
    @club_ns.response(404, "Club not found")
    @require_auth
    def get(self):
        """Get club information"""
        try:
            club_id = request.args.get("clubId")
            if not club_id:
                return {"error": "Missing clubId parameter"}, 400

            if not firestore_helper:
                return {
                    "error": ("Service unavailable - running in local testing mode")
                }, 503

            club_data = firestore_helper.get_club(club_id)
            if not club_data:
                return {"error": "Club not found"}, 404

            players = firestore_helper.get_club_players(club_id)
            club_data["players"] = players

            return jsonify(club_data)

        except Exception as e:
            return {"error": f"Failed to get club: {str(e)}"}, 500

    @club_ns.expect(club_request)
    @club_ns.response(200, "Club created successfully")
    @club_ns.response(400, "Invalid request")
    @club_ns.response(401, "Authentication required")
    @club_ns.response(500, "Internal server error")
    @require_auth
    def post(self):
        """Create a new club"""
        try:
            request_json = request.get_json(silent=True)
            if not request_json:
                return {"error": "No JSON data provided"}, 400

            required_fields = ["name", "countryId", "ownerId"]
            for field in required_fields:
                if field not in request_json:
                    return {"error": f"Missing required field: {field}"}, 400

            if not firestore_helper:
                return {
                    "error": ("Service unavailable - running in local testing mode")
                }, 503

            club_id = firestore_helper.create_club(request_json)

            initial_players = firestore_helper.generate_initial_squad(
                club_id, request_json["countryId"]
            )

            return jsonify(
                {
                    "clubId": club_id,
                    "message": "Club created successfully",
                    "playersGenerated": len(initial_players),
                }
            )

        except Exception as e:
            return {"error": f"Failed to create club: {str(e)}"}, 500


@club_ns.route("/list")
class ListClubs(Resource):
    @require_auth
    def get(self):
        """Get all clubs"""
        try:
            if not firestore_helper:
                return {
                    "error": "Service unavailable - running in local testing mode"
                }, 503

            clubs = firestore_helper.get_all_clubs()
            return {"clubs": clubs}

        except Exception as e:
            return {"error": f"Failed to get clubs: {str(e)}"}, 500


@league_ns.route("/standings")
class LeagueStandings(Resource):
    @league_ns.param("countryId", "The country identifier")
    @league_ns.param("divisionTier", "The division tier", type=int)
    @league_ns.response(200, "Success")
    @league_ns.response(400, "Invalid request")
    @league_ns.response(401, "Authentication required")
    @league_ns.response(500, "Internal server error")
    @require_auth
    def get(self):
        """Get league standings"""
        try:
            country_id = request.args.get("countryId")
            division_tier = request.args.get("divisionTier", type=int)

            if not country_id or division_tier is None:
                return {"error": "Missing countryId or divisionTier parameters"}, 400

            if not firestore_helper:
                return {
                    "error": ("Service unavailable - running in local testing mode")
                }, 503

            standings = firestore_helper.get_league_standings(country_id, division_tier)

            return jsonify(
                {
                    "countryId": country_id,
                    "divisionTier": division_tier,
                    "standings": standings,
                }
            )

        except Exception as e:
            return {"error": f"Failed to get standings: {str(e)}"}, 500


@player_ns.route("/<string:player_id>")
class PlayerDetail(Resource):
    @player_ns.response(200, "Success")
    @player_ns.response(404, "Player not found")
    @player_ns.response(401, "Authentication required")
    @require_auth
    def get(self, player_id):
        """Get a specific player"""
        try:
            if not firestore_helper:
                return {
                    "error": "Service unavailable - running in local testing mode"
                }, 503

            player_data = firestore_helper.get_player(player_id)
            if not player_data:
                return {"error": "Player not found"}, 404

            return jsonify(player_data)

        except Exception as e:
            return {"error": f"Internal server error: {str(e)}"}, 500


@player_ns.route("")
class PlayerCreate(Resource):
    @player_ns.expect(player_request)
    @player_ns.response(200, "Success")
    @player_ns.response(400, "Invalid request")
    @player_ns.response(401, "Authentication required")
    @require_auth
    def post(self):
        """Create a new player"""
        try:
            if not request.json:
                return {"error": "No JSON data provided"}, 400

            required_fields = ["clubId", "countryId", "position"]
            for field in required_fields:
                if field not in request.json:
                    return {"error": f"Missing required field: {field}"}, 400

            club_id = request.json["clubId"]
            country_id = request.json["countryId"]
            position = request.json["position"]
            age = request.json.get("age")

            if not firestore_helper:
                return {
                    "error": "Service unavailable - running in local testing mode"
                }, 503

            club_data = firestore_helper.get_club(club_id)
            if not club_data:
                return {"error": "Club not found"}, 404

            division_tier = club_data.get("divisionTier", 10)

            from models.player import generate_random_player

            player = generate_random_player(
                club_id, country_id, position, division_tier
            )

            if age is not None:
                if age < 16 or age > 45:
                    return {"error": "Age must be between 16 and 45"}, 400
                player.age = age

            if division_tier <= 9 and not player.is_professional_eligible():
                return {
                    "error": "Player must be at least 21 years old for professional divisions"
                }, 400

            player_id = firestore_helper.save_player(player)

            return jsonify(
                {
                    "playerId": player_id,
                    "message": "Player created successfully",
                    "player": player.to_dict(),
                }
            )

        except Exception as e:
            return {"error": f"Internal server error: {str(e)}"}, 500


@player_ns.route("/<string:player_id>/renew-contract")
class PlayerContractRenewal(Resource):
    @player_ns.expect(contract_renewal_request)
    @player_ns.response(200, "Success")
    @player_ns.response(400, "Invalid request")
    @player_ns.response(404, "Player not found")
    @player_ns.response(401, "Authentication required")
    @require_auth
    def post(self, player_id):
        """Renew player contract"""
        try:
            if not request.json:
                return {"error": "No JSON data provided"}, 400

            required_fields = ["offeredSalary", "yearsOffered"]
            for field in required_fields:
                if field not in request.json:
                    return {"error": f"Missing required field: {field}"}, 400

            offered_salary = request.json["offeredSalary"]
            years_offered = request.json["yearsOffered"]

            if offered_salary <= 0 or years_offered <= 0:
                return {"error": "Salary and years must be positive"}, 400

            if not firestore_helper:
                return {
                    "error": "Service unavailable - running in local testing mode"
                }, 503

            player_data = firestore_helper.get_player(player_id)
            if not player_data:
                return {"error": "Player not found"}, 404

            from models.player import Player

            player = Player.from_dict(player_data)

            club_data = firestore_helper.get_club(player.club_id)
            if not club_data:
                return {"error": "Player's club not found"}, 404

            division_tier = club_data.get("divisionTier", 10)

            similar_players = firestore_helper.get_players_by_division_and_position(
                division_tier, player.position, player.country_id
            )

            if similar_players:
                total_salary = sum(
                    p.get("contract", {}).get("salary", 0) for p in similar_players
                )
                avg_salary = int(total_salary / len(similar_players))
            else:
                avg_salary = 0

            accepts_offer = player.evaluate_contract_offer(offered_salary, avg_salary)

            response_data = {
                "playerId": player_id,
                "offeredSalary": offered_salary,
                "yearsOffered": years_offered,
                "accepted": accepts_offer,
                "averageSimilarSalary": avg_salary,
                "similarPlayersCount": len(similar_players),
            }

            if accepts_offer:
                player.contract.salary = offered_salary
                player.contract.years_remaining = years_offered

                update_data = {
                    "contract": {
                        "salary": offered_salary,
                        "years_remaining": years_offered,
                        "bonus_clause": player.contract.bonus_clause,
                        "transfer_clause": player.contract.transfer_clause,
                    }
                }

                firestore_helper.update_player(player_id, update_data)
                response_data["message"] = "Contract renewal accepted and updated"
            else:
                response_data["message"] = "Contract renewal rejected"

            return jsonify(response_data)

        except Exception as e:
            return {"error": f"Internal server error: {str(e)}"}, 500


@player_ns.route("/<string:player_id>/retire")
class PlayerRetirement(Resource):
    @player_ns.response(200, "Success")
    @player_ns.response(404, "Player not found")
    @player_ns.response(401, "Authentication required")
    @require_auth
    def post(self, player_id):
        """Retire a player"""
        try:
            if not firestore_helper:
                return {
                    "error": "Service unavailable - running in local testing mode"
                }, 503

            player_data = firestore_helper.get_player(player_id)
            if not player_data:
                return {"error": "Player not found"}, 404

            from models.player import Player

            player = Player.from_dict(player_data)

            should_retire = player.should_retire()

            response_data = {
                "playerId": player_id,
                "playerAge": player.age,
                "retired": should_retire,
            }

            if should_retire:
                from datetime import datetime

                update_data = {
                    "retired": True,
                    "retiredAt": datetime.now().isoformat(),
                    "clubId": None,
                }

                firestore_helper.update_player(player_id, update_data)
                response_data["message"] = "Player has retired"
            else:
                response_data["message"] = "Player chooses to continue playing"

            return jsonify(response_data)

        except Exception as e:
            return {"error": f"Internal server error: {str(e)}"}, 500


@player_ns.route("/<string:player_id>/assess-transfer")
class PlayerTransferAssessment(Resource):
    @player_ns.expect(transfer_assessment_request)
    @player_ns.response(200, "Success")
    @player_ns.response(400, "Invalid request")
    @player_ns.response(404, "Player not found")
    @player_ns.response(401, "Authentication required")
    @require_auth
    def post(self, player_id):
        """Assess transfer offer for a player"""
        try:
            if not request.json:
                return {"error": "No JSON data provided"}, 400

            required_fields = ["offeredSalary", "targetClubId"]
            for field in required_fields:
                if field not in request.json:
                    return {"error": f"Missing required field: {field}"}, 400

            offered_salary = request.json["offeredSalary"]
            target_club_id = request.json["targetClubId"]

            if offered_salary <= 0:
                return {"error": "Salary must be positive"}, 400

            if not firestore_helper:
                return {
                    "error": "Service unavailable - running in local testing mode"
                }, 503

            player_data = firestore_helper.get_player(player_id)
            if not player_data:
                return {"error": "Player not found"}, 404

            from models.player import Player

            player = Player.from_dict(player_data)

            current_club_data = firestore_helper.get_club(player.club_id)
            if not current_club_data:
                return {"error": "Player's current club not found"}, 404

            target_club_data = firestore_helper.get_club(target_club_id)
            if not target_club_data:
                return {"error": "Target club not found"}, 404

            current_club_tier = current_club_data.get("divisionTier", 10)
            target_club_tier = target_club_data.get("divisionTier", 10)

            if target_club_tier <= 9 and not player.is_professional_eligible():
                return {
                    "error": "Player must be at least 21 years old for professional divisions"
                }, 400

            accepts_transfer = player.evaluate_transfer_offer(
                offered_salary, target_club_tier, current_club_tier
            )

            response_data = {
                "playerId": player_id,
                "offeredSalary": offered_salary,
                "currentSalary": player.contract.salary,
                "targetClubId": target_club_id,
                "currentClubTier": current_club_tier,
                "targetClubTier": target_club_tier,
                "accepted": accepts_transfer,
            }

            if accepts_transfer:
                response_data["message"] = "Transfer offer accepted"
            else:
                response_data["message"] = "Transfer offer rejected"

            return jsonify(response_data)

        except Exception as e:
            return {"error": f"Internal server error: {str(e)}"}, 500


@player_ns.route("/list")
class ListPlayers(Resource):
    @require_auth
    def get(self):
        """Get all players"""
        try:
            if not firestore_helper:
                return {
                    "error": "Service unavailable - running in local testing mode"
                }, 503

            players = firestore_helper.get_all_players()
            return {"players": players}

        except Exception as e:
            return {"error": f"Failed to get players: {str(e)}"}, 500


@competition_ns.route("/list")
class ListCompetitions(Resource):
    @require_auth
    def get(self):
        """Get all competitions"""
        try:
            if not firestore_helper:
                return {
                    "error": "Service unavailable - running in local testing mode"
                }, 503

            competitions = firestore_helper.get_all_competitions()
            return {"competitions": competitions}

        except Exception as e:
            return {"error": f"Failed to get competitions: {str(e)}"}, 500


@season_ns.route("/list")
class ListSeasons(Resource):
    @require_auth
    def get(self):
        """Get all seasons"""
        try:
            if not firestore_helper:
                return {
                    "error": "Service unavailable - running in local testing mode"
                }, 503

            seasons = firestore_helper.get_all_seasons()
            return {"seasons": seasons}

        except Exception as e:
            return {"error": f"Failed to get seasons: {str(e)}"}, 500


@api.route("/health")
class HealthCheck(Resource):
    @api.response(200, "Service is healthy")
    @api.response(503, "Service is unhealthy")
    def get(self):
        """Comprehensive health check endpoint for Cloud Run and monitoring"""
        try:
            health_status = {
                "status": "unknown",
                "service": "volleyball-simulator",
                "timestamp": time.time(),
                "version": "1.0.0",
                "environment": os.getenv("ENVIRONMENT", "unknown"),
                "services": {
                    "firebase": {
                        "status": (
                            "healthy"
                            if service_status.firebase_initialized
                            else "unhealthy"
                        ),
                        "required": os.getenv("SKIP_AUTH", "false").lower() != "true",
                    },
                    "firestore": {
                        "status": (
                            "healthy"
                            if service_status.firestore_connected
                            else "unhealthy"
                        ),
                        "required": True,
                    },
                    "simulator": {
                        "status": (
                            "healthy"
                            if service_status.simulator_available
                            else "unhealthy"
                        ),
                        "required": True,
                    },
                },
                "initialization_errors": (
                    service_status.initialization_errors
                    if service_status.initialization_errors
                    else None
                ),
            }

            # Check if all required services are healthy
            all_required_healthy = True
            for service_name, service_info in health_status["services"].items():
                if service_info["required"] and service_info["status"] != "healthy":
                    all_required_healthy = False
                    break

            if all_required_healthy:
                health_status["status"] = "healthy"
                return health_status, 200
            else:
                health_status["status"] = "unhealthy"
                return health_status, 503

        except Exception as e:
            logger.error(f"Health check failed: {str(e)}")
            return {
                "status": "error",
                "service": "volleyball-simulator",
                "timestamp": time.time(),
                "error": f"Health check failed: {str(e)}",
            }, 503


@api.route("/ready")
class ReadinessCheck(Resource):
    @api.response(200, "Service is ready")
    @api.response(503, "Service is not ready")
    def get(self):
        """Readiness check for Kubernetes/Cloud Run probes"""
        if service_status.is_healthy():
            return {"status": "ready", "timestamp": time.time()}, 200
        else:
            return {
                "status": "not ready",
                "timestamp": time.time(),
                "details": "One or more required services are unavailable",
            }, 503


@api.route("/status")
class ServiceStatusEndpoint(Resource):
    @api.response(200, "Service status")
    def get(self):
        """Detailed service status for debugging"""
        return {
            "service": "volleyball-simulator",
            "timestamp": time.time(),
            "uptime": time.time() - app.config.get("START_TIME", time.time()),
            "environment": {
                "python_version": sys.version,
                "platform": sys.platform,
                "google_cloud_project": os.getenv("GOOGLE_CLOUD_PROJECT"),
                "port": os.getenv("PORT", "8080"),
                "skip_auth": os.getenv("SKIP_AUTH", "false"),
            },
            "services": {
                "firebase_initialized": service_status.firebase_initialized,
                "firestore_connected": service_status.firestore_connected,
                "simulator_available": service_status.simulator_available,
                "errors": service_status.initialization_errors,
            },
            "memory_usage": {
                "available": True  # Could add psutil for detailed memory info
            },
        }, 200


# Record startup time for uptime tracking
app.config["START_TIME"] = time.time()

# Log final startup status
logger.info(f"Volleyball Simulator API starting up...")
logger.info(f"Environment: {os.getenv('ENVIRONMENT', 'unknown')}")
logger.info(f"Python version: {sys.version}")
logger.info(
    f"Services status: Firebase={service_status.firebase_initialized}, "
    f"Firestore={service_status.firestore_connected}, "
    f"Simulator={service_status.simulator_available}"
)

if service_status.initialization_errors:
    logger.warning(
        f"Startup completed with {len(service_status.initialization_errors)} errors"
    )
else:
    logger.info("Startup completed successfully")

if __name__ == "__main__":
    try:
        port = int(os.environ.get("PORT", 8080))
        debug_mode = os.getenv("FLASK_DEBUG", "false").lower() == "true"

        logger.info(f"Starting Flask development server on port {port}")
        logger.info(f"Debug mode: {debug_mode}")

        app.run(host="0.0.0.0", port=port, debug=debug_mode)
    except Exception as e:
        logger.error(f"Failed to start Flask application: {e}")
        sys.exit(1)<|MERGE_RESOLUTION|>--- conflicted
+++ resolved
@@ -9,11 +9,7 @@
 import logging
 import traceback
 import time
-<<<<<<< HEAD
-from typing import Optional, Dict, Any, Union, Type
-=======
-from typing import Optional, Dict, Any, Type
->>>>>>> ad7d1682
+from typing import Optional, Dict, Any, Type, Union
 from flask import Flask, request, jsonify, g
 from flask_restx import Api, Resource, fields  # type: ignore
 from flask_cors import CORS
@@ -52,13 +48,9 @@
 logger = setup_logging()
 
 # Import application modules with error handling
-<<<<<<< HEAD
-VolleyballSimulator: Optional[Type] = None
-=======
 VolleyballSimulator: Optional[Type[Any]] = None
 FirestoreHelper: Optional[Type[Any]] = None
 
->>>>>>> ad7d1682
 try:
     from game_engine.match_simulation import VolleyballSimulator as _VolleyballSimulator
 
@@ -66,8 +58,8 @@
     logger.info("Successfully imported VolleyballSimulator")
 except ImportError as e:
     logger.error(f"Failed to import VolleyballSimulator: {e}")
-
-FirestoreHelper: Optional[Type] = None
+    VolleyballSimulator = None
+
 try:
     from utils.firestore_helpers import FirestoreHelper as _FirestoreHelper
 
@@ -75,6 +67,7 @@
     logger.info("Successfully imported FirestoreHelper")
 except ImportError as e:
     logger.error(f"Failed to import FirestoreHelper: {e}")
+    FirestoreHelper = None
 
 try:
     from utils.auth import require_auth
